--- conflicted
+++ resolved
@@ -342,13 +342,11 @@
        */
       double minimum_goal_spacing_seconds_;
 
-<<<<<<< HEAD
       /**
        * @brief snapshot of default goal tolerances
        */
       nav_core::GoalTolerances::Ptr default_goal_tolerances_;
 
-=======
       /*
        * @brief Counter for the number of times move_base has gone into recovery.
        */
@@ -370,7 +368,6 @@
        * @brief Record of the last pose at which the recovery cycle counter is reset.
        */
       geometry_msgs::PoseStamped last_pose_at_recovery_reset_;
->>>>>>> cbf785f3
   };
 };
 #endif
