/*********************************************************************
*
* Software License Agreement (BSD License)
*
*  Copyright (c) 2008, Willow Garage, Inc.
*  All rights reserved.
*
*  Redistribution and use in source and binary forms, with or without
*  modification, are permitted provided that the following conditions
*  are met:
*
*   * Redistributions of source code must retain the above copyright
*     notice, this list of conditions and the following disclaimer.
*   * Redistributions in binary form must reproduce the above
*     copyright notice, this list of conditions and the following
*     disclaimer in the documentation and/or other materials provided
*     with the distribution.
*   * Neither the name of the Willow Garage nor the names of its
*     contributors may be used to endorse or promote products derived
*     from this software without specific prior written permission.
*
*  THIS SOFTWARE IS PROVIDED BY THE COPYRIGHT HOLDERS AND CONTRIBUTORS
*  "AS IS" AND ANY EXPRESS OR IMPLIED WARRANTIES, INCLUDING, BUT NOT
*  LIMITED TO, THE IMPLIED WARRANTIES OF MERCHANTABILITY AND FITNESS
*  FOR A PARTICULAR PURPOSE ARE DISCLAIMED. IN NO EVENT SHALL THE
*  COPYRIGHT OWNER OR CONTRIBUTORS BE LIABLE FOR ANY DIRECT, INDIRECT,
*  INCIDENTAL, SPECIAL, EXEMPLARY, OR CONSEQUENTIAL DAMAGES (INCLUDING,
*  BUT NOT LIMITED TO, PROCUREMENT OF SUBSTITUTE GOODS OR SERVICES;
*  LOSS OF USE, DATA, OR PROFITS; OR BUSINESS INTERRUPTION) HOWEVER
*  CAUSED AND ON ANY THEORY OF LIABILITY, WHETHER IN CONTRACT, STRICT
*  LIABILITY, OR TORT (INCLUDING NEGLIGENCE OR OTHERWISE) ARISING IN
*  ANY WAY OUT OF THE USE OF THIS SOFTWARE, EVEN IF ADVISED OF THE
*  POSSIBILITY OF SUCH DAMAGE.
*
* Author: Eitan Marder-Eppstein
*********************************************************************/
#ifndef NAV_MOVE_BASE_ACTION_H_
#define NAV_MOVE_BASE_ACTION_H_

#include <vector>
#include <string>

#include <ros/ros.h>

#include <actionlib/server/simple_action_server.h>
#include <move_base_msgs/AugmentedMoveBaseAction.h>

#include <nav_core/base_local_planner.h>
#include <nav_core/base_global_planner.h>
#include <nav_core/recovery_behavior.h>
#include <nav_core/nav_goal_manager.h>
#include <nav_core/nav_core_state.h>
#include <nav_core/goal_tolerances_aware.h>

#include <geometry_msgs/PoseStamped.h>
#include <costmap_2d/costmap_2d_ros.h>
#include <costmap_2d/costmap_2d.h>
#include <nav_msgs/GetPlan.h>

#include <pluginlib/class_loader.h>
#include <std_srvs/Empty.h>

#include <dynamic_reconfigure/server.h>
#include <diagnostic_updater/diagnostic_updater.h>
#include "move_base/MoveBaseConfig.h"
#include "move_base/diagnostic_publisher.h"

namespace move_base {
  //typedefs to help us out with the action server so that we don't hace to type so much
  typedef actionlib::SimpleActionServer<move_base_msgs::AugmentedMoveBaseAction> MoveBaseActionServer;

  enum MoveBaseState {
    PLANNING,
    CONTROLLING,
    RECOVERY,
    FAILED
  };

  enum RecoveryTrigger
  {
    PLANNING_R,
    CONTROLLING_R,
    OSCILLATION_R
  };

  enum FailureMode
  {
    RECOVERY_F,
    PLANNING_F
  };

  /**
   * @class MoveBase
   * @brief A class that uses the actionlib::ActionServer interface that moves the robot base to a goal location.
   */
  class MoveBase : public nav_core::GoalTolerancesAware
  {
    public:
      /**
       * @brief  Constructor for the actions
       * @param name The name of the action
       * @param tf A reference to a TransformListener
       */
      MoveBase(tf::TransformListener& tf);

      /**
       * @brief  Destructor - Cleans up
       */
      virtual ~MoveBase();

      /**
       * @brief  Performs a control cycle
       * @param goal A reference to the goal to pursue
       * @param global_plan A reference to the global plan being used
       * @return True if processing of the goal is done, false otherwise
       */
      bool executeCycle(geometry_msgs::PoseStamped& goal, std::vector<geometry_msgs::PoseStamped>& global_plan);

    private:
      /**
       * @brief  A service call that clears the costmaps of obstacles
       * @param req The service request
       * @param resp The service response
       * @return True if the service call succeeds, false otherwise
       */
      bool clearCostmapsService(std_srvs::Empty::Request &req, std_srvs::Empty::Response &resp);

      /**
       * @brief  A service call that can be made when the action is inactive that will return a plan
       * @param  req The goal request
       * @param  resp The plan request
       * @return True if planning succeeded, false otherwise
       */
      bool planService(nav_msgs::GetPlan::Request &req, nav_msgs::GetPlan::Response &resp);


      /**
       * @brief  A service call that can be made to force a replan of the current goal
       * @param  req The service request
       * @param  resp The service reponse
       * @return True if planning succeeded, false otherwise
       */
      bool replanService(std_srvs::Empty::Request &req, std_srvs::Empty::Response &resp);

      /**
       * @brief  Make a new global plan
       * @param  goal The goal to plan to
       * @param  plan Will be filled in with the plan made by the planner
       * @param  planner_status Status returned from the planner
       * @return  True if planning succeeds, false otherwise
       */
      bool makePlan(const geometry_msgs::PoseStamped& goal, std::vector<geometry_msgs::PoseStamped>& plan, int& planner_status);

      /**
       * @brief  Load the recovery behaviors for the navigation stack from the parameter server
       * @param node The ros::NodeHandle to be used for loading parameters
       * @return True if the recovery behaviors were loaded successfully, false otherwise
       */
      bool loadRecoveryBehaviors(ros::NodeHandle node);

      /**
       * @brief  Loads the default recovery behaviors for the navigation stack
       */
      void loadDefaultRecoveryBehaviors();

      /**
       * @brief  Clears obstacles within a window around the robot
       * @param size_x The x size of the window
       * @param size_y The y size of the window
       */
      void clearCostmapWindows(double size_x, double size_y);

      /**
       * @brief  Publishes a velocity command of zero to the base
       */
      void publishZeroVelocity();

      /**
       * @brief  Reset the state of the move_base action and send a zero velocity command to the base
       */
      void resetState();

      void goalCB(const geometry_msgs::PoseStamped::ConstPtr& goal);

      void planThread();

      void executeCb(const move_base_msgs::AugmentedMoveBaseGoalConstPtr& move_base_goal);

      bool isQuaternionValid(const geometry_msgs::Quaternion& q);

      double distance(const geometry_msgs::PoseStamped& p1, const geometry_msgs::PoseStamped& p2);

      /**
       * @brief  Computes the X-Y-theta distance between two poses
       * @param p1 The first pose
       * @param p1 The second pose
       * @return The 3D (X-Y-theta) distance between the poses
       */
      double distanceXYTheta(const geometry_msgs::PoseStamped& p1, const geometry_msgs::PoseStamped& p2);

      geometry_msgs::PoseStamped goalToGlobalFrame(const geometry_msgs::PoseStamped& goal_pose_msg);

      /**
       * @brief This is used to wake the planner at periodic intervals.
       */
      void wakePlanner(const ros::TimerEvent& event);

      /**
       * @brief Used to retrieve an instance of the specified global planner plugin.
       * Creates an instance of the global planner plugin and saves it to cache if it does not exist.
       * Otherwise, this function will return the global planner plugin instanced saved in cache.
       * @param plugin_name Name of the planner plugin.
       * @return Pointer to the global planner plugin instance.
       */
      boost::shared_ptr<nav_core::BaseGlobalPlanner> getGlobalPlannerPlugin(std::string plugin_name);

      /**
       * @brief Used to retrieve the current global planner plugin.
       * @return Pointer to the global planner plugin instance.
       */
      nav_core::BaseGlobalPlanner::Ptr getCurrentGlobalPlannerPlugin();

      /**
       * @brief Used to retrieve the current local planner plugin.
       * @return Pointer to the local planner plugin instance.
       */
      nav_core::BaseLocalPlanner::Ptr getCurrentLocalPlannerPlugin();

      /**
       * @brief Used to undo changes made by the last-executed recovery behavior
       */
      void revertRecoveryChanges();

      /**
       * @brief Resets the move_base and RecoveryManager's indices.
       */
      void resetRecoveryIndices();

      /**
       * @brief Timer callback used to trigger sending of action server feedback.
       * This is needed so we can get feedback messages during planning.
       */
      void asFeedbackTimerCallback(const ros::TimerEvent&);

      /**
       * @brief Custom preemption callback to be called when the action server detects preemption
       */
      void asPreemptCallback();

      /**
       * @brief Function that resets the recovery cycle counter and stores the
       * current pose of the robot based on the global costmap.
       */
      void resetRecoveryCycleState();

      /**
       * @brief Convenience function to return the current pose of the robot
       * based on a given costmap.
       * @param costmap Pointer to costmap object.
       * @param[out] robot_pose The pose of the robot on the costmap.
       * @return True if successful, false otherwise.
       */
      bool getCurrentRobotPose(costmap_2d::Costmap2DROS* costmap,
        geometry_msgs::PoseStamped& robot_pose);

      /**
       * @brief Function to decide if too many cycles of recovery has been executed
       * in short range and if so to force goal abort up the stack.
       * @return True if goal should be aborted, false otherwise.
       */
      bool decideOnForcedGoalAbort();

      /**
       * @brief Abort the active goal
       */
      void abortGoal(const std::string& abort_message);

      tf::TransformListener& tf_;

      MoveBaseActionServer* as_;

      boost::shared_ptr<nav_core::BaseLocalPlanner> tc_;
      costmap_2d::Costmap2DROS* planner_costmap_ros_, *controller_costmap_ros_;

      boost::shared_ptr<nav_core::BaseGlobalPlanner> planner_;
      std::map<std::string, boost::shared_ptr<nav_core::BaseGlobalPlanner> > global_planner_cache_;
      std::string robot_base_frame_, global_frame_;

      std::vector<boost::shared_ptr<nav_core::RecoveryBehavior> > recovery_behaviors_;
      unsigned int recovery_index_;
      int active_recovery_index_;  // Intentionally signed

      tf::Stamped<tf::Pose> global_pose_;
      double planner_frequency_, controller_frequency_, inscribed_radius_, circumscribed_radius_;
      double planner_patience_, controller_patience_;
      double conservative_reset_dist_, clearing_radius_;
      ros::Publisher current_goal_pub_, vel_pub_, action_goal_pub_;
      ros::Subscriber goal_sub_;
      ros::ServiceServer make_plan_srv_, clear_costmaps_srv_, replan_srv_;
      bool shutdown_costmaps_, clearing_rotation_allowed_, recovery_behavior_enabled_;
      double oscillation_timeout_, oscillation_distance_;

      MoveBaseState state_;
      RecoveryTrigger recovery_trigger_;
      FailureMode failure_mode_;

      ros::Time last_valid_plan_, last_valid_control_, last_oscillation_reset_;
      geometry_msgs::PoseStamped oscillation_pose_;
      pluginlib::ClassLoader<nav_core::BaseGlobalPlanner> bgp_loader_;
      pluginlib::ClassLoader<nav_core::BaseLocalPlanner> blp_loader_;
      pluginlib::ClassLoader<nav_core::RecoveryBehavior> recovery_loader_;

      //set up plan triple buffer
      std::vector<geometry_msgs::PoseStamped>* planner_plan_;
      std::vector<geometry_msgs::PoseStamped>* latest_plan_;
      std::vector<geometry_msgs::PoseStamped>* controller_plan_;

      //set up the planner's thread
      bool runPlanner_;
      boost::mutex planner_mutex_;
      boost::recursive_mutex clear_costmap_mutex_;
      boost::condition_variable planner_cond_;
      geometry_msgs::PoseStamped planner_goal_;
      geometry_msgs::PoseStamped last_failed_goal_;
      boost::thread* planner_thread_;


      boost::recursive_mutex configuration_mutex_;
      dynamic_reconfigure::Server<move_base::MoveBaseConfig> *dsrv_;

      void reconfigureCB(move_base::MoveBaseConfig &config, uint32_t level);

      move_base::MoveBaseConfig last_config_;
      move_base::MoveBaseConfig default_config_;
      bool setup_, p_freq_change_, c_freq_change_;
      bool new_global_plan_;
      bool recovery_cleanup_requested_;

      ros::Timer as_feedback_timer_;

      nav_core::NavGoalMananger::Ptr goal_manager_;

      /**
       * @brief Smart pointer to container object to share costmaps and planners
       */
      nav_core::State::Ptr nav_core_state_;

      /**
       * @brief The last time the action server triggered the execute callback.
       *        Initial value is the start of the epoch
       */
      ros::Time last_execute_callback_;

      /**
       * @brief The number of seconds that are required to elapse between calls to
       *        the execute callback via the actions server. Calls faster than this
       *        will cause the goal to be aborted. Default 0.5 (seconds)
       */
      double minimum_goal_spacing_seconds_;

      /**
       * @brief snapshot of default goal tolerances
       */
      nav_core::GoalTolerances::Ptr default_goal_tolerances_;

      /*
       * @brief Counter for the number of times move_base has gone into recovery.
       */
      int recovery_cycle_counter_;

      /**
       * @brief Counter cap for the number of times move_base has gone into recovery
       * but the robot hasn't moved in any meaningful way.
       */
      int recovery_cycle_counter_cap_;

      /**
       * @brief Euclidean distance cap on the amount of robot travel before resetting
       * the recovery cycle counters.
       */
      double recovery_cycle_move_cap_;

      /**
       * @brief Record of the last pose at which the recovery cycle counter is reset.
       */
      geometry_msgs::PoseStamped last_pose_at_recovery_reset_;

      /**
<<<<<<< HEAD
       * @brief Reports the current move_base state.
       */
      DiagnosticPublisher::Ptr state_diagnostics_;
=======
       * @brief Last time a goal was aborted. Used as a short-term mitigation strategy
       *        to throttle fast abort cycles. CORE-4329 will introduce better method.
       */
      ros::Time last_abort_goal_;
>>>>>>> 9bb863b1
  };
};
#endif
<|MERGE_RESOLUTION|>--- conflicted
+++ resolved
@@ -386,16 +386,15 @@
       geometry_msgs::PoseStamped last_pose_at_recovery_reset_;
 
       /**
-<<<<<<< HEAD
        * @brief Reports the current move_base state.
        */
       DiagnosticPublisher::Ptr state_diagnostics_;
-=======
+
+      /**
        * @brief Last time a goal was aborted. Used as a short-term mitigation strategy
        *        to throttle fast abort cycles. CORE-4329 will introduce better method.
        */
       ros::Time last_abort_goal_;
->>>>>>> 9bb863b1
   };
 };
 #endif
