--- conflicted
+++ resolved
@@ -971,18 +971,6 @@
         as_->setAborted(move_base_msgs::MoveBaseResult(), "Failed to pass global plan to the controller.");
         return true;
       }
-<<<<<<< HEAD
-=======
-
-      /*//make sure to reset recovery_index_ since we were able to find a valid plan
-      if(recovery_trigger_ == PLANNING_R)
-      {
-        ROS_ERROR("Resetting recovery counter!");
-        revertRecoveryChanges();
-        recovery_index_ = 0;
-        active_recovery_index_ = -1;
-      }*/
->>>>>>> 00dadeec
     }
 
     //the move_base state machine, handles the control logic for navigation
@@ -1051,14 +1039,12 @@
 
           //check if we've tried to find a valid control for longer than our time limit
           if(ros::Time::now() > attempt_end){
-            ROS_ERROR("Gone into recovery");
             //we'll move into our obstacle clearing mode
             publishZeroVelocity();
             state_ = CLEARING;
             recovery_trigger_ = CONTROLLING_R;
           }
           else{
-            ROS_ERROR("Gone into planning");
             //otherwise, if we can't find a valid control, we'll go back to planning
             last_valid_plan_ = ros::Time::now();
             state_ = PLANNING;
@@ -1102,10 +1088,9 @@
 
           //update the index of the next recovery behavior that we'll try
           recovery_index_++;
-          ROS_ERROR("Performing recovery %d / %zu", recovery_index_ - 1, recovery_behaviors_.size() );
         }
         else{
-          ROS_ERROR("All recovery behaviors have failed, locking the planner and disabling it.");
+          ROS_DEBUG_NAMED("move_base_recovery","All recovery behaviors have failed, locking the planner and disabling it.");
           //disable the planner thread
           boost::unique_lock<boost::mutex> lock(planner_mutex_);
           runPlanner_ = false;
