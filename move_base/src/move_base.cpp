/*********************************************************************
*
* Software License Agreement (BSD License)
*
*  Copyright (c) 2008, Willow Garage, Inc.
*  All rights reserved.
*
*  Redistribution and use in source and binary forms, with or without
*  modification, are permitted provided that the following conditions
*  are met:
*
*   * Redistributions of source code must retain the above copyright
*     notice, this list of conditions and the following disclaimer.
*   * Redistributions in binary form must reproduce the above
*     copyright notice, this list of conditions and the following
*     disclaimer in the documentation and/or other materials provided
*     with the distribution.
*   * Neither the name of the Willow Garage nor the names of its
*     contributors may be used to endorse or promote products derived
*     from this software without specific prior written permission.
*
*  THIS SOFTWARE IS PROVIDED BY THE COPYRIGHT HOLDERS AND CONTRIBUTORS
*  "AS IS" AND ANY EXPRESS OR IMPLIED WARRANTIES, INCLUDING, BUT NOT
*  LIMITED TO, THE IMPLIED WARRANTIES OF MERCHANTABILITY AND FITNESS
*  FOR A PARTICULAR PURPOSE ARE DISCLAIMED. IN NO EVENT SHALL THE
*  COPYRIGHT OWNER OR CONTRIBUTORS BE LIABLE FOR ANY DIRECT, INDIRECT,
*  INCIDENTAL, SPECIAL, EXEMPLARY, OR CONSEQUENTIAL DAMAGES (INCLUDING,
*  BUT NOT LIMITED TO, PROCUREMENT OF SUBSTITUTE GOODS OR SERVICES;
*  LOSS OF USE, DATA, OR PROFITS; OR BUSINESS INTERRUPTION) HOWEVER
*  CAUSED AND ON ANY THEORY OF LIABILITY, WHETHER IN CONTRACT, STRICT
*  LIABILITY, OR TORT (INCLUDING NEGLIGENCE OR OTHERWISE) ARISING IN
*  ANY WAY OUT OF THE USE OF THIS SOFTWARE, EVEN IF ADVISED OF THE
*  POSSIBILITY OF SUCH DAMAGE.
*
* Author: Eitan Marder-Eppstein
*         Mike Phillips (put the planner in its own thread)
*********************************************************************/
#include <move_base/move_base.h>
#include <cmath>

#include <boost/algorithm/string.hpp>
#include <boost/thread.hpp>

#include <geometry_msgs/Twist.h>
#include <angles/angles.h>

namespace move_base {

  MoveBase::MoveBase(tf::TransformListener& tf) :
    tf_(tf),
    as_(NULL),
    planner_costmap_ros_(NULL), controller_costmap_ros_(NULL),
    bgp_loader_("nav_core", "nav_core::BaseGlobalPlanner"),
    blp_loader_("nav_core", "nav_core::BaseLocalPlanner"),
    recovery_loader_("nav_core", "nav_core::RecoveryBehavior"),
    planner_plan_(NULL), latest_plan_(NULL), controller_plan_(NULL),
<<<<<<< HEAD
    runPlanner_(false), setup_(false), p_freq_change_(false), c_freq_change_(false), new_global_plan_(false) {

    goal_manager_.reset(new nav_core::NavGoalMananger);

=======
    runPlanner_(false), setup_(false), p_freq_change_(false), c_freq_change_(false),
    new_global_plan_(false), recovery_cleanup_requested_(false)
  {
>>>>>>> 501ef0bc
    as_ = new MoveBaseActionServer(ros::NodeHandle(), "move_base", boost::bind(&MoveBase::executeCb, this, _1), false);

    ros::NodeHandle private_nh("~");
    ros::NodeHandle nh;

    recovery_trigger_ = PLANNING_R;

    //get some parameters that will be global to the move base node
    std::string global_planner, local_planner;
    private_nh.param("base_global_planner", global_planner, std::string("navfn/NavfnROS"));
    private_nh.param("base_local_planner", local_planner, std::string("base_local_planner/TrajectoryPlannerROS"));
    private_nh.param("global_costmap/robot_base_frame", robot_base_frame_, std::string("base_link"));
    private_nh.param("global_costmap/global_frame", global_frame_, std::string("/map"));
    private_nh.param("planner_frequency", planner_frequency_, 0.0);
    private_nh.param("controller_frequency", controller_frequency_, 20.0);
    private_nh.param("planner_patience", planner_patience_, 5.0);
    private_nh.param("controller_patience", controller_patience_, 15.0);

    private_nh.param("oscillation_timeout", oscillation_timeout_, 0.0);
    private_nh.param("oscillation_distance", oscillation_distance_, 0.5);

    //set up plan triple buffer
    planner_plan_ = new std::vector<geometry_msgs::PoseStamped>();
    latest_plan_ = new std::vector<geometry_msgs::PoseStamped>();
    controller_plan_ = new std::vector<geometry_msgs::PoseStamped>();

    //set up the planner's thread
    planner_thread_ = new boost::thread(boost::bind(&MoveBase::planThread, this));

    //for comanding the base
    vel_pub_ = nh.advertise<geometry_msgs::Twist>("cmd_vel", 1);
    current_goal_pub_ = private_nh.advertise<geometry_msgs::PoseStamped>("current_goal", 0 );

    ros::NodeHandle action_nh("move_base");
    action_goal_pub_ = action_nh.advertise<move_base_msgs::MoveBaseActionGoal>("goal", 1);

    //we'll provide a mechanism for some people to send goals as PoseStamped messages over a topic
    //they won't get any useful information back about its status, but this is useful for tools
    //like nav_view and rviz
    ros::NodeHandle simple_nh("move_base_simple");
    goal_sub_ = simple_nh.subscribe<geometry_msgs::PoseStamped>("goal", 1, boost::bind(&MoveBase::goalCB, this, _1));

    //we'll assume the radius of the robot to be consistent with what's specified for the costmaps
    private_nh.param("local_costmap/inscribed_radius", inscribed_radius_, 0.325);
    private_nh.param("local_costmap/circumscribed_radius", circumscribed_radius_, 0.46);
    private_nh.param("clearing_radius", clearing_radius_, circumscribed_radius_);
    private_nh.param("conservative_reset_dist", conservative_reset_dist_, 3.0);

    private_nh.param("shutdown_costmaps", shutdown_costmaps_, false);
    private_nh.param("clearing_rotation_allowed", clearing_rotation_allowed_, true);
    private_nh.param("recovery_behavior_enabled", recovery_behavior_enabled_, true);

    //create the ros wrapper for the planner's costmap... and initializer a pointer we'll use with the underlying map
    planner_costmap_ros_ = new costmap_2d::Costmap2DROS("global_costmap", tf_);
    planner_costmap_ros_->pause();

    //initialize the global planner
    try {
      //check if a non fully qualified name has potentially been passed in
      if(!bgp_loader_.isClassAvailable(global_planner)){
        std::vector<std::string> classes = bgp_loader_.getDeclaredClasses();
        for(unsigned int i = 0; i < classes.size(); ++i){
          if(global_planner == bgp_loader_.getName(classes[i])){
            //if we've found a match... we'll get the fully qualified name and break out of the loop
            ROS_WARN("Planner specifications should now include the package name. You are using a deprecated API. Please switch from %s to %s in your yaml file.",
                global_planner.c_str(), classes[i].c_str());
            global_planner = classes[i];
            break;
          }
        }
      }

      planner_ = getGlobalPlannerPlugin(global_planner);
    } catch (const pluginlib::PluginlibException& ex)
    {
      ROS_FATAL("Failed to create the %s planner, are you sure it is properly registered and that the containing library is built? Exception: %s", global_planner.c_str(), ex.what());
      exit(1);
    }

    //create the ros wrapper for the controller's costmap... and initializer a pointer we'll use with the underlying map
    controller_costmap_ros_ = new costmap_2d::Costmap2DROS("local_costmap", tf_);
    controller_costmap_ros_->pause();

    //create a local planner
    try {
      //check if a non fully qualified name has potentially been passed in
      if(!blp_loader_.isClassAvailable(local_planner)){
        std::vector<std::string> classes = blp_loader_.getDeclaredClasses();
        for(unsigned int i = 0; i < classes.size(); ++i){
          if(local_planner == blp_loader_.getName(classes[i])){
            //if we've found a match... we'll get the fully qualified name and break out of the loop
            ROS_WARN("Planner specifications should now include the package name. You are using a deprecated API. Please switch from %s to %s in your yaml file.",
                local_planner.c_str(), classes[i].c_str());
            local_planner = classes[i];
            break;
          }
        }
      }

      tc_ = blp_loader_.createInstance(local_planner);
      ROS_INFO("Created local_planner %s", local_planner.c_str());
      tc_->setGoalManager(goal_manager_);
      tc_->initialize(blp_loader_.getName(local_planner), &tf_, controller_costmap_ros_);
    } catch (const pluginlib::PluginlibException& ex)
    {
      ROS_FATAL("Failed to create the %s planner, are you sure it is properly registered and that the containing library is built? Exception: %s", local_planner.c_str(), ex.what());
      exit(1);
    }

    // Start actively updating costmaps based on sensor data
    planner_costmap_ros_->start();
    controller_costmap_ros_->start();

    //advertise a service for getting a plan
    make_plan_srv_ = private_nh.advertiseService("make_plan", &MoveBase::planService, this);

    //advertise a service for clearing the costmaps
    clear_costmaps_srv_ = private_nh.advertiseService("clear_costmaps", &MoveBase::clearCostmapsService, this);

    replan_srv_ = private_nh.advertiseService("replan", &MoveBase::replanService, this);

    //if we shutdown our costmaps when we're deactivated... we'll do that now
    if(shutdown_costmaps_){
      ROS_DEBUG_NAMED("move_base","Stopping costmaps initially");
      planner_costmap_ros_->stop();
      controller_costmap_ros_->stop();
    }

    //load any user specified recovery behaviors, and if that fails load the defaults
    if(!loadRecoveryBehaviors(private_nh)){
      loadDefaultRecoveryBehaviors();
    }

    //initially, we'll need to make a plan
    state_ = PLANNING;

    //we'll start executing recovery behaviors at the beginning of our list
    recovery_index_ = 0;
    active_recovery_index_ = -1;

    //we're all set up now so we can start the action server
    as_->start();

    dsrv_ = new dynamic_reconfigure::Server<move_base::MoveBaseConfig>(ros::NodeHandle("~"));
    dynamic_reconfigure::Server<move_base::MoveBaseConfig>::CallbackType cb = boost::bind(&MoveBase::reconfigureCB, this, _1, _2);
    dsrv_->setCallback(cb);

    // Create and start the timer for publishing action server feedback
    as_feedback_timer_ = nh.createTimer(ros::Duration(0.05), &MoveBase::asFeedbackTimerCallback, this);
  }

  void MoveBase::reconfigureCB(move_base::MoveBaseConfig &config, uint32_t level){
    boost::recursive_mutex::scoped_lock l(configuration_mutex_);

    //The first time we're called, we just want to make sure we have the
    //original configuration
    if(!setup_)
    {
      last_config_ = config;
      default_config_ = config;
      setup_ = true;
      return;
    }

    if(config.restore_defaults) {
      config = default_config_;
      //if someone sets restore defaults on the parameter server, prevent looping
      config.restore_defaults = false;
    }

    if(planner_frequency_ != config.planner_frequency)
    {
      planner_frequency_ = config.planner_frequency;
      p_freq_change_ = true;
    }

    if(controller_frequency_ != config.controller_frequency)
    {
      controller_frequency_ = config.controller_frequency;
      c_freq_change_ = true;
    }

    planner_patience_ = config.planner_patience;
    controller_patience_ = config.controller_patience;
    conservative_reset_dist_ = config.conservative_reset_dist;

    recovery_behavior_enabled_ = config.recovery_behavior_enabled;
    clearing_rotation_allowed_ = config.clearing_rotation_allowed;
    shutdown_costmaps_ = config.shutdown_costmaps;

    oscillation_timeout_ = config.oscillation_timeout;
    oscillation_distance_ = config.oscillation_distance;
    if(config.base_global_planner != last_config_.base_global_planner) {
      boost::shared_ptr<nav_core::BaseGlobalPlanner> old_planner = planner_;
      //initialize the global planner
      ROS_INFO("Loading global planner %s", config.base_global_planner.c_str());
      try {
        //check if a non fully qualified name has potentially been passed in
        if(!bgp_loader_.isClassAvailable(config.base_global_planner)){
          std::vector<std::string> classes = bgp_loader_.getDeclaredClasses();
          for(unsigned int i = 0; i < classes.size(); ++i){
            if(config.base_global_planner == bgp_loader_.getName(classes[i])){
              //if we've found a match... we'll get the fully qualified name and break out of the loop
              ROS_WARN("Planner specifications should now include the package name. You are using a deprecated API. Please switch from %s to %s in your yaml file.",
                  config.base_global_planner.c_str(), classes[i].c_str());
              config.base_global_planner = classes[i];
              break;
            }
          }
        }

        // wait for the current planner to finish planning
        boost::unique_lock<boost::mutex> lock(planner_mutex_);

        // Clean up before initializing the new planner
        planner_plan_->clear();
        latest_plan_->clear();
        controller_plan_->clear();
        runPlanner_ = false;
        recovery_cleanup_requested_ = true;
        state_ = PLANNING;
        recovery_index_ = 0;
        active_recovery_index_ = -1;
        recovery_trigger_ = PLANNING_R;
        publishZeroVelocity();

        planner_ = getGlobalPlannerPlugin(config.base_global_planner);

        lock.unlock();
      } catch (const pluginlib::PluginlibException& ex)
      {
        ROS_FATAL("Failed to create the %s planner, are you sure it is properly registered and that the containing library is built? Exception: %s", config.base_global_planner.c_str(), ex.what());
        planner_ = old_planner;
        config.base_global_planner = last_config_.base_global_planner;
      }
    }

    if(config.base_local_planner != last_config_.base_local_planner){
      boost::shared_ptr<nav_core::BaseLocalPlanner> old_planner = tc_;
      //create a local planner
      try {
        //check if a non fully qualified name has potentially been passed in
        ROS_INFO("Loading local planner: %s", config.base_local_planner.c_str());
        if(!blp_loader_.isClassAvailable(config.base_local_planner)){
          std::vector<std::string> classes = blp_loader_.getDeclaredClasses();
          for(unsigned int i = 0; i < classes.size(); ++i){
            if(config.base_local_planner == blp_loader_.getName(classes[i])){
              //if we've found a match... we'll get the fully qualified name and break out of the loop
              ROS_WARN("Planner specifications should now include the package name. You are using a deprecated API. Please switch from %s to %s in your yaml file.",
                  config.base_local_planner.c_str(), classes[i].c_str());
              config.base_local_planner = classes[i];
              break;
            }
          }
        }
        tc_ = blp_loader_.createInstance(config.base_local_planner);
        // Clean up before initializing the new planner
        planner_plan_->clear();
        latest_plan_->clear();
        controller_plan_->clear();
        resetState();
        tc_->setGoalManager(goal_manager_);
        tc_->initialize(blp_loader_.getName(config.base_local_planner), &tf_, controller_costmap_ros_);
      } catch (const pluginlib::PluginlibException& ex)
      {
        ROS_FATAL("Failed to create the %s planner, are you sure it is properly registered and that the containing library is built? Exception: %s", config.base_local_planner.c_str(), ex.what());
        tc_ = old_planner;
        config.base_local_planner = last_config_.base_local_planner;
      }
    }

    last_config_ = config;
  }

  void MoveBase::goalCB(const geometry_msgs::PoseStamped::ConstPtr& goal){
    ROS_DEBUG_NAMED("move_base","In ROS goal callback, wrapping the PoseStamped in the action message and re-sending to the server.");
    move_base_msgs::MoveBaseActionGoal action_goal;
    action_goal.header.stamp = ros::Time::now();
    action_goal.goal.target_pose = *goal;
    goal_manager_->setCurrentGoal(nav_core::NavGoal(*goal));

    action_goal_pub_.publish(action_goal);
  }

  void MoveBase::clearCostmapWindows(double size_x, double size_y){
    tf::Stamped<tf::Pose> global_pose;

    //clear the planner's costmap
    planner_costmap_ros_->getRobotPose(global_pose);

    std::vector<geometry_msgs::Point> clear_poly;
    double x = global_pose.getOrigin().x();
    double y = global_pose.getOrigin().y();
    geometry_msgs::Point pt;

    pt.x = x - size_x / 2;
    pt.y = y - size_x / 2;
    clear_poly.push_back(pt);

    pt.x = x + size_x / 2;
    pt.y = y - size_x / 2;
    clear_poly.push_back(pt);

    pt.x = x + size_x / 2;
    pt.y = y + size_x / 2;
    clear_poly.push_back(pt);

    pt.x = x - size_x / 2;
    pt.y = y + size_x / 2;
    clear_poly.push_back(pt);

    planner_costmap_ros_->getCostmap()->setConvexPolygonCost(clear_poly, costmap_2d::FREE_SPACE);

    //clear the controller's costmap
    controller_costmap_ros_->getRobotPose(global_pose);

    clear_poly.clear();
    x = global_pose.getOrigin().x();
    y = global_pose.getOrigin().y();

    pt.x = x - size_x / 2;
    pt.y = y - size_x / 2;
    clear_poly.push_back(pt);

    pt.x = x + size_x / 2;
    pt.y = y - size_x / 2;
    clear_poly.push_back(pt);

    pt.x = x + size_x / 2;
    pt.y = y + size_x / 2;
    clear_poly.push_back(pt);

    pt.x = x - size_x / 2;
    pt.y = y + size_x / 2;
    clear_poly.push_back(pt);

    controller_costmap_ros_->getCostmap()->setConvexPolygonCost(clear_poly, costmap_2d::FREE_SPACE);
  }

  bool MoveBase::clearCostmapsService(std_srvs::Empty::Request &req, std_srvs::Empty::Response &resp){
    boost::unique_lock<boost::recursive_mutex> lock(clear_costmap_mutex_);

    //clear the costmaps
    planner_costmap_ros_->resetLayers();
    controller_costmap_ros_->resetLayers();

    // Call one update on the maps to reinitialize data
    planner_costmap_ros_->updateMap();
    controller_costmap_ros_->updateMap();
    return true;
  }

  bool MoveBase::replanService(std_srvs::Empty::Request &req, std_srvs::Empty::Response &resp){
    // If there is an active goal, wake up the planning thread to kick a replan
    if(as_->isActive()){
      boost::unique_lock<boost::mutex> lock(planner_mutex_);
      runPlanner_ = true;
      planner_cond_.notify_one();
      lock.unlock();
    }
    return true;
  }

  bool MoveBase::planService(nav_msgs::GetPlan::Request &req, nav_msgs::GetPlan::Response &resp){
    if(as_->isActive()){
      ROS_ERROR("move_base must be in an inactive state to make a plan for an external user");
      return false;
    }
    //make sure we have a costmap for our planner
    if(planner_costmap_ros_ == NULL){
      ROS_ERROR("move_base cannot make a plan for you because it doesn't have a costmap");
      return false;
    }
    tf::Stamped<tf::Pose> global_pose;
    if(!planner_costmap_ros_->getRobotPose(global_pose)){
      ROS_ERROR("move_base cannot make a plan for you because it could not get the start pose of the robot");
      return false;
    }
    geometry_msgs::PoseStamped start;
    //if the user does not specify a start pose, identified by an empty frame id, then use the robot's pose
    if(req.start.header.frame_id == "")
      tf::poseStampedTFToMsg(global_pose, start);
    else
      start = req.start;

    //update the copy of the costmap the planner uses
    clearCostmapWindows(2 * clearing_radius_, 2 * clearing_radius_);

    //first try to make a plan to the exact desired goal
    std::vector<geometry_msgs::PoseStamped> global_plan;

    // NOTE: The implementation of makePlan is responsible for locking the costmap
    if(!planner_->makePlan(start, req.goal, global_plan) || global_plan.empty()){
      ROS_DEBUG_NAMED("move_base","Failed to find a plan to exact goal of (%.2f, %.2f), searching for a feasible goal within tolerance",
          req.goal.pose.position.x, req.goal.pose.position.y);

      //search outwards for a feasible goal within the specified tolerance
      geometry_msgs::PoseStamped p;
      p = req.goal;
      bool found_legal = false;
      float resolution = planner_costmap_ros_->getCostmap()->getResolution();
      float search_increment = resolution*3.0;
      if(req.tolerance > 0.0 && req.tolerance < search_increment) search_increment = req.tolerance;
      for(float max_offset = search_increment; max_offset <= req.tolerance && !found_legal; max_offset += search_increment) {
        for(float y_offset = 0; y_offset <= max_offset && !found_legal; y_offset += search_increment) {
          for(float x_offset = 0; x_offset <= max_offset && !found_legal; x_offset += search_increment) {

            //don't search again inside the current outer layer
            if(x_offset < max_offset-1e-9 && y_offset < max_offset-1e-9) continue;

            //search to both sides of the desired goal
            for(float y_mult = -1.0; y_mult <= 1.0 + 1e-9 && !found_legal; y_mult += 2.0) {

              //if one of the offsets is 0, -1*0 is still 0 (so get rid of one of the two)
              if(y_offset < 1e-9 && y_mult < -1.0 + 1e-9) continue;

              for(float x_mult = -1.0; x_mult <= 1.0 + 1e-9 && !found_legal; x_mult += 2.0) {
                if(x_offset < 1e-9 && x_mult < -1.0 + 1e-9) continue;

                p.pose.position.y = req.goal.pose.position.y + y_offset * y_mult;
                p.pose.position.x = req.goal.pose.position.x + x_offset * x_mult;

                goal_manager_->setCurrentGoal(nav_core::NavGoal(p));

                // NOTE: The implementation of makePlan is responsible for locking the costmap
                if(planner_->makePlan(start, p, global_plan)){
                  if(!global_plan.empty()){

                    //adding the (unreachable) original goal to the end of the global plan, in case the local planner can get you there
                    //(the reachable goal should have been added by the global planner)
                    global_plan.push_back(req.goal);

                    found_legal = true;
                    ROS_DEBUG_NAMED("move_base", "Found a plan to point (%.2f, %.2f)", p.pose.position.x, p.pose.position.y);
                    break;
                  }
                }
                else{
                  ROS_DEBUG_NAMED("move_base","Failed to find a plan to point (%.2f, %.2f)", p.pose.position.x, p.pose.position.y);
                }
              }
            }
          }
        }
      }
    }

    //copy the plan into a message to send out
    resp.plan.poses.resize(global_plan.size());
    for(unsigned int i = 0; i < global_plan.size(); ++i){
      resp.plan.poses[i] = global_plan[i];
    }

    return true;
  }

  MoveBase::~MoveBase(){
    recovery_behaviors_.clear();

    delete dsrv_;

    as_feedback_timer_.stop();
    if(as_ != NULL)
      delete as_;

    if(planner_costmap_ros_ != NULL)
      delete planner_costmap_ros_;

    if(controller_costmap_ros_ != NULL)
      delete controller_costmap_ros_;

    planner_thread_->interrupt();
    planner_thread_->join();

    delete planner_thread_;

    delete planner_plan_;
    delete latest_plan_;
    delete controller_plan_;

    planner_.reset();
    tc_.reset();
  }

  bool MoveBase::makePlan(const geometry_msgs::PoseStamped& goal, std::vector<geometry_msgs::PoseStamped>& plan){
    boost::unique_lock< boost::recursive_mutex > cm_lock(clear_costmap_mutex_);

    //check if the costmap is current before planning on it
    if (!planner_costmap_ros_->isCurrent())
    {
      ROS_DEBUG_NAMED("move_base", "Planner costmap ROS is not current, unable to create global plan");
      return false;
    }

    //make sure to set the plan to be empty initially
    plan.clear();

    //since this gets called on handle activate
    if(planner_costmap_ros_ == NULL) {
      ROS_ERROR("Planner costmap ROS is NULL, unable to create global plan");
      return false;
    }

    //get the starting pose of the robot
    tf::Stamped<tf::Pose> global_pose;
    if(!planner_costmap_ros_->getRobotPose(global_pose)) {
      ROS_WARN("Unable to get starting pose of robot, unable to create global plan");
      return false;
    }

    geometry_msgs::PoseStamped start;
    tf::poseStampedTFToMsg(global_pose, start);
    goal_manager_->setCurrentGoal(nav_core::NavGoal(goal));

    // NOTE: The implementation of makePlan is responsible for locking the costmap
    //if the planner fails or returns a zero length plan, planning failed
    if(!planner_->makePlan(start, goal, plan) || plan.empty()){
      ROS_DEBUG_NAMED("move_base","Failed to find a  plan to point (%.2f, %.2f)", goal.pose.position.x, goal.pose.position.y);
      return false;
    }

    return true;
  }

  void MoveBase::publishZeroVelocity(){
    geometry_msgs::Twist cmd_vel;
    cmd_vel.linear.x = 0.0;
    cmd_vel.linear.y = 0.0;
    cmd_vel.angular.z = 0.0;
    vel_pub_.publish(cmd_vel);
  }

  bool MoveBase::isQuaternionValid(const geometry_msgs::Quaternion& q){
    //first we need to check if the quaternion has nan's or infs
    if(!std::isfinite(q.x) || !std::isfinite(q.y) || !std::isfinite(q.z) || !std::isfinite(q.w)){
      ROS_ERROR("Quaternion has nans or infs... discarding as a navigation goal");
      return false;
    }

    tf::Quaternion tf_q(q.x, q.y, q.z, q.w);

    //next, we need to check if the length of the quaternion is close to zero
    if(tf_q.length2() < 1e-6){
      ROS_ERROR("Quaternion has length close to zero... discarding as navigation goal");
      return false;
    }

    //next, we'll normalize the quaternion and check that it transforms the vertical vector correctly
    tf_q.normalize();

    tf::Vector3 up(0, 0, 1);

    double dot = up.dot(up.rotate(tf_q.getAxis(), tf_q.getAngle()));

    if(fabs(dot - 1) > 1e-3){
      ROS_ERROR("Quaternion is invalid... for navigation the z-axis of the quaternion must be close to vertical.");
      return false;
    }

    return true;
  }

  geometry_msgs::PoseStamped MoveBase::goalToGlobalFrame(const geometry_msgs::PoseStamped& goal_pose_msg){
    std::string global_frame = planner_costmap_ros_->getGlobalFrameID();
    tf::Stamped<tf::Pose> goal_pose, global_pose;
    poseStampedMsgToTF(goal_pose_msg, goal_pose);

    //just get the latest available transform... for accuracy they should send
    //goals in the frame of the planner
    goal_pose.stamp_ = ros::Time();

    try{
      tf_.transformPose(global_frame, goal_pose, global_pose);
    }
    catch(tf::TransformException& ex){
      ROS_WARN("Failed to transform the goal pose from %s into the %s frame: %s",
          goal_pose.frame_id_.c_str(), global_frame.c_str(), ex.what());
      return goal_pose_msg;
    }

    geometry_msgs::PoseStamped global_pose_msg;
    tf::poseStampedTFToMsg(global_pose, global_pose_msg);
    return global_pose_msg;
  }

  void MoveBase::wakePlanner(const ros::TimerEvent& event)
  {
    // we have slept long enough for rate
    planner_cond_.notify_one();
  }

  void MoveBase::planThread(){
    ROS_DEBUG_NAMED("move_base_plan_thread","Starting planner thread...");
    ros::NodeHandle n;
    ros::Timer timer;
    bool wait_for_wake = false;
    boost::unique_lock<boost::mutex> lock(planner_mutex_);
    while(n.ok()){
      //check if we should run the planner (the mutex is locked)
      while(wait_for_wake || !runPlanner_){
        //if we should not be running the planner then suspend this thread
        ROS_DEBUG_NAMED("move_base_plan_thread","Planner thread is suspending");
        planner_cond_.wait(lock);
        wait_for_wake = false;
      }

      // If we just swapped planners, we should clean up any recoveries from the last planner.
      // We do this here instead of in the execute thread to make use of the planner_mutex_
      // which ensures the variable is not being modified by reconfigureCB at the same time.
      if (recovery_cleanup_requested_)
      {
        recovery_cleanup_requested_ = false;
        revertRecoveryChanges();
      }

      ros::Time start_time = ros::Time::now();

      //time to plan! get a copy of the goal and unlock the mutex
      geometry_msgs::PoseStamped planned_goal = planner_goal_;
      lock.unlock();
      ROS_DEBUG_NAMED("move_base_plan_thread","Planning...");

      //run planner
      planner_plan_->clear();
      bool gotPlan = n.ok() && makePlan(planned_goal, *planner_plan_);

      if(gotPlan){
        ROS_DEBUG_NAMED("move_base_plan_thread","Got Plan with %zu points!", planner_plan_->size());
        //pointer swap the plans under mutex (the controller will pull from latest_plan_)
        std::vector<geometry_msgs::PoseStamped>* temp_plan = planner_plan_;

        lock.lock();

        // Update the last_valid_plan_ time regardless, as it will keep us from triggering recovery behaviours if we
        // simply interrupted our last goal with a new one.
        last_valid_plan_ = ros::Time::now();

        // makePlan can take time. While planning, it's possible that we received a new goal. We should check for this
        // condition, and if it's true, we should carry on as if we did not succeed in planning this goal, which will
        // cause us to move on and re-start this thread for the new goal.

        if (!nav_core::NavGoal(planned_goal).equalPose(goal_manager_->currentGoal()))
        {
          ROS_INFO("Planned goal and latest received goal do not match. Assuming new goal issued; ignoring this "
                   "plan.");
        }
        else if (!goal_manager_->activeGoal())
        {
          ROS_INFO("Goal has become inactive; ignoring this plan.");
        }
        else
        {
          planner_plan_ = latest_plan_;
          latest_plan_ = temp_plan;
          new_global_plan_ = true;

          ROS_DEBUG_NAMED("move_base_plan_thread","Generated a plan from the base_global_planner");

          /* As soon as we find a plan even if during recovery, set the state to CONTROLLING.
           * In CONTROLLING state if isGoalReached returns true the cycle returns true so there's no
           * need to check if we have or have not reached the goal to change the state.
           */
          state_ = CONTROLLING;

          // Reset the failed goal record (so that if we fail on that goal again in the future we show a log message)
          last_failed_goal_.pose.position.x = FLT_MAX;

          if(planner_frequency_ <= 0)
            runPlanner_ = false;
        }

        lock.unlock();
      }
      //if we didn't get a plan and we are in the planning state (the robot isn't moving)
      else if(state_==PLANNING){
        ROS_DEBUG_NAMED("move_base_plan_thread","No Plan...");
        ros::Time attempt_end = last_valid_plan_ + ros::Duration(planner_patience_);

        //check if we've tried to make a plan for over our time limit
        lock.lock();
        if(ros::Time::now() > attempt_end && runPlanner_){
          //we'll move into our obstacle clearing mode
          /* We're about to change the state to CLEARING (recovery).
           * Since performing the recovery process is slower than this
           * while loop, we should set runPlanner_ to false to suspend
           * the planner thread or else we could plan in the middle of
           * the recovery (e.g. before the obstacles have completely been
           * disabled). We will reset this flag to true after recovery is done.
           */
          runPlanner_ = false;
          state_ = CLEARING;
          publishZeroVelocity();
          recovery_trigger_ = PLANNING_R;
        }
        lock.unlock();
      }

      //take the mutex for the next iteration
      lock.lock();

      //setup sleep interface if needed
      if(planner_frequency_ > 0){
        ros::Duration sleep_time = (start_time + ros::Duration(1.0/planner_frequency_)) - ros::Time::now();
        if (sleep_time > ros::Duration(0.0)){
          wait_for_wake = true;
          timer = n.createTimer(sleep_time, &MoveBase::wakePlanner, this);
        }
      }
    }
  }

  void MoveBase::executeCb(const move_base_msgs::MoveBaseGoalConstPtr& move_base_goal)
  {
    if(!isQuaternionValid(move_base_goal->target_pose.pose.orientation)){
      as_->setAborted(move_base_msgs::MoveBaseResult(), "Aborting on goal because it was sent with an invalid quaternion");
      goal_manager_->setActiveGoal(false);  // setting no active goal
      return;
    }

    geometry_msgs::PoseStamped goal = goalToGlobalFrame(move_base_goal->target_pose);
    goal_manager_->setCurrentGoal(nav_core::NavGoal(goal));

    //we have a goal so start the planner
    boost::unique_lock<boost::mutex> lock(planner_mutex_);
    planner_goal_ = goal;
    runPlanner_ = true;
    planner_cond_.notify_one();
    lock.unlock();

    current_goal_pub_.publish(goal);
    std::vector<geometry_msgs::PoseStamped> global_plan;

    ros::Rate r(controller_frequency_);
    if(shutdown_costmaps_){
      ROS_DEBUG_NAMED("move_base","Starting up costmaps that were shut down previously");
      planner_costmap_ros_->start();
      controller_costmap_ros_->start();
    }

    //we want to make sure that we reset the last time we had a valid plan and control
    last_valid_control_ = ros::Time::now();
    last_valid_plan_ = ros::Time::now();
    last_oscillation_reset_ = ros::Time::now();

    ros::NodeHandle n;
    while(n.ok())
    {
      if(c_freq_change_)
      {
        ROS_INFO("Setting controller frequency to %.2f", controller_frequency_);
        r = ros::Rate(controller_frequency_);
        c_freq_change_ = false;
      }

      if(as_->isPreemptRequested()){
        if(as_->isNewGoalAvailable()){
          //if we're active and a new goal is available, we'll accept it, but we won't shut anything down
          move_base_msgs::MoveBaseGoal new_goal = *as_->acceptNewGoal();

          if(!isQuaternionValid(new_goal.target_pose.pose.orientation)){
            as_->setAborted(move_base_msgs::MoveBaseResult(), "Aborting on goal because it was sent with an invalid quaternion");
            goal_manager_->setActiveGoal(false);  // setting no active goal
            return;
          }

          goal = goalToGlobalFrame(new_goal.target_pose);
          goal_manager_->setCurrentGoal(nav_core::NavGoal(goal));

          //we'll make sure that we reset our state for the next execution cycle
          revertRecoveryChanges();
          recovery_index_ = 0;
          active_recovery_index_ = -1;
          state_ = PLANNING;

          //we have a new goal so make sure the planner is awake
          lock.lock();
          planner_goal_ = goal;
          runPlanner_ = true;
          planner_cond_.notify_one();
          lock.unlock();

          //publish the goal point to the visualizer
          ROS_DEBUG_NAMED("move_base","move_base has received a goal of x: %.2f, y: %.2f", goal.pose.position.x, goal.pose.position.y);
          current_goal_pub_.publish(goal);

          //make sure to reset our timeouts
          last_valid_control_ = ros::Time::now();
          last_valid_plan_ = ros::Time::now();
          last_oscillation_reset_ = ros::Time::now();
        }
        else {
          goal_manager_->setActiveGoal(false);  // setting no active goal

          //if we've been preempted explicitly we need to shut things down
          resetState();

          //notify the ActionServer that we've successfully preempted
          ROS_DEBUG_NAMED("move_base","Move base preempting the current goal");
          as_->setPreempted();

          //we'll actually return from execute after preempting
          return;
        }
      }

      //we also want to check if we've changed global frames because we need to transform our goal pose
      if(goal.header.frame_id != planner_costmap_ros_->getGlobalFrameID()){
        goal = goalToGlobalFrame(goal);
        goal_manager_->setCurrentGoal(nav_core::NavGoal(goal));

        //we want to go back to the planning state for the next execution cycle
        revertRecoveryChanges();
        recovery_index_ = 0;
        active_recovery_index_ = -1;
        state_ = PLANNING;

        //we have a new goal so make sure the planner is awake
        lock.lock();
        planner_goal_ = goal;
        runPlanner_ = true;
        planner_cond_.notify_one();
        lock.unlock();

        //publish the goal point to the visualizer
        ROS_DEBUG_NAMED("move_base","The global frame for move_base has changed, new frame: %s, new goal position x: %.2f, y: %.2f", goal.header.frame_id.c_str(), goal.pose.position.x, goal.pose.position.y);
        current_goal_pub_.publish(goal);

        //make sure to reset our timeouts
        last_valid_control_ = ros::Time::now();
        last_valid_plan_ = ros::Time::now();
        last_oscillation_reset_ = ros::Time::now();
      }

      //for timing that gives real time even in simulation
      ros::WallTime start = ros::WallTime::now();

      //the real work on pursuing a goal is done here
      bool done = executeCycle(goal, global_plan);

      //if we're done, then we'll return from execute
      if(done)
        return;

      //check if execution of the goal has completed in some way

      ros::WallDuration t_diff = ros::WallTime::now() - start;
      ROS_DEBUG_NAMED("move_base","Full control cycle time: %.9f\n", t_diff.toSec());

      r.sleep();
      //make sure to sleep for the remainder of our cycle time
      if(r.cycleTime() > ros::Duration(1 / controller_frequency_) && state_ == CONTROLLING)
        ROS_WARN_THROTTLE(5, "Control loop missed its desired rate of %.4fHz... the loop actually took %.4f seconds", controller_frequency_, r.cycleTime().toSec());
    }

    //wake up the planner thread so that it can exit cleanly
    lock.lock();
    runPlanner_ = true;
    planner_cond_.notify_one();
    lock.unlock();

    //if the node is killed then we'll abort and return
    as_->setAborted(move_base_msgs::MoveBaseResult(), "Aborting on the goal because the node has been killed");
    return;
  }

  double MoveBase::distance(const geometry_msgs::PoseStamped& p1, const geometry_msgs::PoseStamped& p2)
  {
    return hypot(p1.pose.position.x - p2.pose.position.x, p1.pose.position.y - p2.pose.position.y);
  }

  double MoveBase::distanceXYTheta(const geometry_msgs::PoseStamped& p1, const geometry_msgs::PoseStamped& p2)
  {
    double diff_x = p1.pose.position.x - p2.pose.position.x;
    double diff_y = p1.pose.position.y - p2.pose.position.y;
    double diff_yaw = angles::shortest_angular_distance(tf::getYaw(p1.pose.orientation),
                                                        tf::getYaw(p2.pose.orientation));

    return ::sqrt(diff_x * diff_x + diff_y * diff_y + diff_yaw * diff_yaw);
  }

  bool MoveBase::executeCycle(geometry_msgs::PoseStamped& goal, std::vector<geometry_msgs::PoseStamped>& global_plan){
    boost::recursive_mutex::scoped_lock ecl(configuration_mutex_);
    //we need to be able to publish velocity commands
    geometry_msgs::Twist cmd_vel;

    tf::Stamped<tf::Pose> global_pose;
    planner_costmap_ros_->getRobotPose(global_pose);
    geometry_msgs::PoseStamped current_position;
    tf::poseStampedTFToMsg(global_pose, current_position);

    //check to see if we've moved far enough to reset our oscillation timeout
    if(distance(current_position, oscillation_pose_) >= oscillation_distance_)
    {
      last_oscillation_reset_ = ros::Time::now();
      oscillation_pose_ = current_position;

      //if our last recovery was caused by oscillation, we want to reset the recovery index
      if(recovery_trigger_ == OSCILLATION_R)
      {
        revertRecoveryChanges();
        recovery_index_ = 0;
        active_recovery_index_ = -1;
      }
    }

    //check that the observation buffers for the costmap are current, we don't want to drive blind
    if(!controller_costmap_ros_->isCurrent()){
      ROS_WARN("[%s]:Sensor data is out of date, we're not going to allow commanding of the base for safety",ros::this_node::getName().c_str());
      publishZeroVelocity();
      return false;
    }

    //if we have a new plan then grab it and give it to the controller
    if(new_global_plan_){
      //make sure to set the new plan flag to false
      new_global_plan_ = false;

      ROS_DEBUG_NAMED("move_base","Got a new plan...swap pointers");

      //do a pointer swap under mutex
      std::vector<geometry_msgs::PoseStamped>* temp_plan = controller_plan_;

      boost::unique_lock<boost::mutex> lock(planner_mutex_);
      controller_plan_ = latest_plan_;
      latest_plan_ = temp_plan;
      lock.unlock();
      ROS_DEBUG_NAMED("move_base","pointers swapped!");

      if(!tc_->setPlan(*controller_plan_)){
        //ABORT and SHUTDOWN COSTMAPS
        ROS_ERROR("Failed to pass global plan to the controller, aborting.");
        resetState();

        //disable the planner thread
        lock.lock();
        runPlanner_ = false;
        lock.unlock();

        as_->setAborted(move_base_msgs::MoveBaseResult(), "Failed to pass global plan to the controller.");
        return true;
      }
    }

    //the move_base state machine, handles the control logic for navigation
    switch(state_){
      //if we are in a planning state, then we'll attempt to make a plan
      case PLANNING:
        {
          boost::mutex::scoped_lock lock(planner_mutex_);
          runPlanner_ = true;
          planner_cond_.notify_one();
        }
        ROS_DEBUG_NAMED("move_base","Waiting for plan, in the planning state.");
        break;

      //if we're controlling, we'll attempt to find valid velocity commands
      case CONTROLLING:
        ROS_DEBUG_NAMED("move_base","In controlling state.");

        //check to see if we've reached our goal
        if(tc_->isGoalReached()){
          ROS_DEBUG_NAMED("move_base","Goal reached!");
          resetState();

          //disable the planner thread
          boost::unique_lock<boost::mutex> lock(planner_mutex_);
          runPlanner_ = false;
          lock.unlock();

          as_->setSucceeded(move_base_msgs::MoveBaseResult(), "Goal reached.");
          return true;
        }

        //check for an oscillation condition
        if(oscillation_timeout_ > 0.0 &&
            last_oscillation_reset_ + ros::Duration(oscillation_timeout_) < ros::Time::now())
        {
          publishZeroVelocity();
          state_ = CLEARING;
          recovery_trigger_ = OSCILLATION_R;
        }

        {
        boost::unique_lock<boost::recursive_mutex> cm_lock(clear_costmap_mutex_);
         boost::unique_lock<costmap_2d::Costmap2D::mutex_t> lock(*(controller_costmap_ros_->getCostmap()->getMutex()));

        // Cleanup and revert any recovery behaviors before generating any control commands or collision checks.
        revertRecoveryChanges();

        if(tc_->computeVelocityCommands(cmd_vel)){
          ROS_DEBUG_NAMED( "move_base", "Got a valid command from the local planner: %.3lf, %.3lf, %.3lf",
                           cmd_vel.linear.x, cmd_vel.linear.y, cmd_vel.angular.z );
          last_valid_control_ = ros::Time::now();
          //make sure that we send the velocity command to the base
          vel_pub_.publish(cmd_vel);
          /* Set the recovery counter to zero regardless of whether we're coming
           * from CONTROLLING_R or have found a plan after a recovery and executed it.
           * This allows for multiple recovery attempts if the robot moves (as opposed to one only).
           */
          recovery_index_ = 0;
          active_recovery_index_ = -1;

          // Reset the failed goal record (so that if we fail on that goal again in the future we show a log message)
          last_failed_goal_.pose.position.x = FLT_MAX;
        }
        else {
          ROS_DEBUG_NAMED("move_base", "The local planner could not find a valid plan.");
          ros::Time attempt_end = last_valid_control_ + ros::Duration(controller_patience_);

          //check if we've tried to find a valid control for longer than our time limit
          if(ros::Time::now() > attempt_end){
            //we'll move into our obstacle clearing mode
            publishZeroVelocity();
            state_ = CLEARING;
            recovery_trigger_ = CONTROLLING_R;
          }
          else{
            //otherwise, if we can't find a valid control, we'll go back to planning
            last_valid_plan_ = ros::Time::now();
            state_ = PLANNING;
            publishZeroVelocity();

            //enable the planner thread in case it isn't running on a clock
            boost::unique_lock<boost::mutex> lock(planner_mutex_);
            runPlanner_ = true;
            planner_cond_.notify_one();
            lock.unlock();
          }
        }
        }

        break;

      //we'll try to clear out space with any user-provided recovery behaviors
      case CLEARING:
        ROS_DEBUG_NAMED("move_base","In clearing/recovery state");
        if (planner_)
        {
          // This will invoke the resetPlanner method when recovery is called.
          planner_->resetPlanner();
        }
        //we'll invoke whatever recovery behavior we're currently on if they're enabled
        if(recovery_behavior_enabled_ && recovery_index_ < recovery_behaviors_.size()){
          ROS_DEBUG_NAMED("move_base_recovery","Executing behavior %u of %zu", recovery_index_, recovery_behaviors_.size());
          active_recovery_index_ = recovery_index_;
          recovery_behaviors_[recovery_index_]->runBehavior();

          //we at least want to give the robot some time to stop oscillating after executing the behavior
          last_oscillation_reset_ = ros::Time::now();

          //we'll check if the recovery behavior actually worked
          ROS_DEBUG_NAMED("move_base_recovery","Going back to planning state");
          /* Now that recovery process is finished, we can reset the flag
           * to allow the planner thread to proceed.
           */
          runPlanner_ = true;
          state_ = PLANNING;

          //update the index of the next recovery behavior that we'll try
          recovery_index_++;
        }
        else{
          ROS_DEBUG_NAMED("move_base_recovery","All recovery behaviors have failed, locking the planner and disabling it.");
          //disable the planner thread
          boost::unique_lock<boost::mutex> lock(planner_mutex_);
          runPlanner_ = false;
          lock.unlock();

          ROS_DEBUG_NAMED("move_base_recovery","Something should abort after this.");

          // We need to abort goal and log a message; decide if we should spit out a new log
          bool log_condition = (distanceXYTheta(planner_goal_, last_failed_goal_) >= 1e-3);

          if(recovery_trigger_ == CONTROLLING_R){
            ROS_ERROR_COND(log_condition, "Aborting because a valid control could not be found. Even after executing all recovery behaviors");
            as_->setAborted(move_base_msgs::MoveBaseResult(), "Failed to find a valid control. Even after executing recovery behaviors.");
          }
          else if(recovery_trigger_ == PLANNING_R){
            ROS_ERROR_COND(log_condition, "Aborting because a valid plan could not be found. Even after executing all recovery behaviors");
            as_->setAborted(move_base_msgs::MoveBaseResult(), "Failed to find a valid plan. Even after executing recovery behaviors.");
          }
          else if(recovery_trigger_ == OSCILLATION_R){
            ROS_ERROR_COND(log_condition, "Aborting because the robot appears to be oscillating over and over. Even after executing all recovery behaviors");
            as_->setAborted(move_base_msgs::MoveBaseResult(), "Robot is oscillating. Even after executing recovery behaviors.");
          }

          // Record the failed goal so in the next cycle we don't log a new message
          last_failed_goal_ = planner_goal_;

          resetState();
          return true;
        }
        break;
      default:
        ROS_ERROR("This case should never be reached, something is wrong, aborting");
        resetState();
        //disable the planner thread
        boost::unique_lock<boost::mutex> lock(planner_mutex_);
        runPlanner_ = false;
        lock.unlock();
        as_->setAborted(move_base_msgs::MoveBaseResult(), "Reached a case that should not be hit in move_base. This is a bug, please report it.");
        return true;
    }

    //we aren't done yet
    return false;
  }

  bool MoveBase::loadRecoveryBehaviors(ros::NodeHandle node){
    XmlRpc::XmlRpcValue behavior_list;
    if(node.getParam("recovery_behaviors", behavior_list)){
      if(behavior_list.getType() == XmlRpc::XmlRpcValue::TypeArray){
        for(int i = 0; i < behavior_list.size(); ++i){
          if(behavior_list[i].getType() == XmlRpc::XmlRpcValue::TypeStruct){
            if(behavior_list[i].hasMember("name") && behavior_list[i].hasMember("type")){
              //check for recovery behaviors with the same name
              for(int j = i + 1; j < behavior_list.size(); j++){
                if(behavior_list[j].getType() == XmlRpc::XmlRpcValue::TypeStruct){
                  if(behavior_list[j].hasMember("name") && behavior_list[j].hasMember("type")){
                    std::string name_i = behavior_list[i]["name"];
                    std::string name_j = behavior_list[j]["name"];
                    if(name_i == name_j){
                      ROS_ERROR("A recovery behavior with the name %s already exists, this is not allowed. Using the default recovery behaviors instead.",
                          name_i.c_str());
                      return false;
                    }
                  }
                }
              }
            }
            else{
              ROS_ERROR("Recovery behaviors must have a name and a type and this does not. Using the default recovery behaviors instead.");
              return false;
            }
          }
          else{
            ROS_ERROR("Recovery behaviors must be specified as maps, but they are XmlRpcType %d. We'll use the default recovery behaviors instead.",
                behavior_list[i].getType());
            return false;
          }
        }

        //if we've made it to this point, we know that the list is legal so we'll create all the recovery behaviors
        for(int i = 0; i < behavior_list.size(); ++i){
          try{
            //check if a non fully qualified name has potentially been passed in
            if(!recovery_loader_.isClassAvailable(behavior_list[i]["type"])){
              std::vector<std::string> classes = recovery_loader_.getDeclaredClasses();
              for(unsigned int i = 0; i < classes.size(); ++i){
                if(behavior_list[i]["type"] == recovery_loader_.getName(classes[i])){
                  //if we've found a match... we'll get the fully qualified name and break out of the loop
                  ROS_WARN("Recovery behavior specifications should now include the package name. You are using a deprecated API. Please switch from %s to %s in your yaml file.",
                      std::string(behavior_list[i]["type"]).c_str(), classes[i].c_str());
                  behavior_list[i]["type"] = classes[i];
                  break;
                }
              }
            }

            boost::shared_ptr<nav_core::RecoveryBehavior> behavior(recovery_loader_.createInstance(behavior_list[i]["type"]));

            //shouldn't be possible, but it won't hurt to check
            if(behavior.get() == NULL){
              ROS_ERROR("The ClassLoader returned a null pointer without throwing an exception. This should not happen");
              return false;
            }

            behavior->setGoalManager(goal_manager_);
            //initialize the recovery behavior with its name
            behavior->initialize(behavior_list[i]["name"], &tf_, planner_costmap_ros_, controller_costmap_ros_);

            //tell the behaviors how to access the planners
            nav_core::BaseLocalPlanner::FetchFunction get_local = boost::bind(&MoveBase::getCurrentLocalPlannerPlugin, this);
            behavior->setLocalPlannerFetchFunction(get_local);

            nav_core::BaseGlobalPlanner::FetchFunction get_global = boost::bind(&MoveBase::getCurrentGlobalPlannerPlugin, this);
            behavior->setGlobalPlannerFetchFunction(get_global);

            recovery_behaviors_.push_back(behavior);
          }
          catch(pluginlib::PluginlibException& ex){
            ROS_ERROR("Failed to load a plugin. Using default recovery behaviors. Error: %s", ex.what());
            return false;
          }
        }
      }
      else{
        ROS_ERROR("The recovery behavior specification must be a list, but is of XmlRpcType %d. We'll use the default recovery behaviors instead.",
            behavior_list.getType());
        return false;
      }
    }
    else{
      //if no recovery_behaviors are specified, we'll just load the defaults
      return false;
    }

    //if we've made it here... we've constructed a recovery behavior list successfully
    return true;
  }

  //we'll load our default recovery behaviors here
  void MoveBase::loadDefaultRecoveryBehaviors(){
    recovery_behaviors_.clear();
    try{
      //we need to set some parameters based on what's been passed in to us to maintain backwards compatibility
      ros::NodeHandle n("~");
      n.setParam("conservative_reset/reset_distance", conservative_reset_dist_);
      n.setParam("aggressive_reset/reset_distance", circumscribed_radius_ * 4);

      //first, we'll load a recovery behavior to clear the costmap
      boost::shared_ptr<nav_core::RecoveryBehavior> cons_clear(recovery_loader_.createInstance("clear_costmap_recovery/ClearCostmapRecovery"));
      cons_clear->setGoalManager(goal_manager_);
      cons_clear->initialize("conservative_reset", &tf_, planner_costmap_ros_, controller_costmap_ros_);
      recovery_behaviors_.push_back(cons_clear);

      //next, we'll load a recovery behavior to rotate in place
      boost::shared_ptr<nav_core::RecoveryBehavior> rotate(recovery_loader_.createInstance("rotate_recovery/RotateRecovery"));
      if(clearing_rotation_allowed_){
        rotate->setGoalManager(goal_manager_);
        rotate->initialize("rotate_recovery", &tf_, planner_costmap_ros_, controller_costmap_ros_);
        recovery_behaviors_.push_back(rotate);
      }

      //next, we'll load a recovery behavior that will do an aggressive reset of the costmap
      boost::shared_ptr<nav_core::RecoveryBehavior> ags_clear(recovery_loader_.createInstance("clear_costmap_recovery/ClearCostmapRecovery"));
      ags_clear->setGoalManager(goal_manager_);
      ags_clear->initialize("aggressive_reset", &tf_, planner_costmap_ros_, controller_costmap_ros_);
      recovery_behaviors_.push_back(ags_clear);

      //we'll rotate in-place one more time
      if(clearing_rotation_allowed_)
        recovery_behaviors_.push_back(rotate);
    }
    catch(pluginlib::PluginlibException& ex){
      ROS_FATAL("Failed to load a plugin. This should not happen on default recovery behaviors. Error: %s", ex.what());
    }

    return;
  }

  void MoveBase::resetState(){
    goal_manager_->setActiveGoal(false);  // setting no active goal

    // Disable the planner thread
    boost::unique_lock<boost::mutex> lock(planner_mutex_);
    runPlanner_ = false;
    lock.unlock();

    // Reset statemachine
    revertRecoveryChanges();
    state_ = PLANNING;
    recovery_index_ = 0;
    active_recovery_index_ = -1;
    recovery_trigger_ = PLANNING_R;
    publishZeroVelocity();

    //if we shutdown our costmaps when we're deactivated... we'll do that now
    if(shutdown_costmaps_){
      ROS_DEBUG_NAMED("move_base","Stopping costmaps");
      planner_costmap_ros_->stop();
      controller_costmap_ros_->stop();
    }
  }

  boost::shared_ptr<nav_core::BaseGlobalPlanner> MoveBase::getGlobalPlannerPlugin(std::string plugin_name)
  {
    // Check if the current plugin already exists in the cache
    if (global_planner_cache_.find(plugin_name) == global_planner_cache_.end() )
    {
      // We do not have an instance of this planner in cache, so create one and cache it.
      ros::Time t = ros::Time::now();
      global_planner_cache_.insert(std::make_pair(plugin_name, bgp_loader_.createInstance(plugin_name) ) );
      global_planner_cache_[plugin_name]->setGoalManager(goal_manager_);
      global_planner_cache_[plugin_name]->initialize(bgp_loader_.getName(plugin_name), planner_costmap_ros_);
      ROS_DEBUG("Created new global planner plugin %s in %f seconds.", plugin_name.c_str(), (ros::Time::now() - t).toSec() );
    }
    else
    {
      ROS_DEBUG("Got cached global planner plugin: %s.", plugin_name.c_str() );
    }

    // Return the cached plugin instance.
    return global_planner_cache_[plugin_name];
  }

  nav_core::BaseGlobalPlanner::Ptr MoveBase::getCurrentGlobalPlannerPlugin()
  {
    return planner_;
  }

  nav_core::BaseLocalPlanner::Ptr MoveBase::getCurrentLocalPlannerPlugin()
  {
    return tc_;
  }

  void MoveBase::revertRecoveryChanges()
  {
    if(recovery_behavior_enabled_ && active_recovery_index_ >= 0)
    {
      recovery_behaviors_[active_recovery_index_]->revertChanges();
    }
  }

  void MoveBase::asFeedbackTimerCallback(const ros::TimerEvent&)
  {
    if (as_->isActive() )
    {
      //update feedback to correspond to our curent position
      tf::Stamped<tf::Pose> global_pose;
      planner_costmap_ros_->getRobotPose(global_pose);
      geometry_msgs::PoseStamped current_position;
      tf::poseStampedTFToMsg(global_pose, current_position);

      //push the feedback out
      move_base_msgs::MoveBaseFeedback feedback;
      feedback.base_position = current_position;
      as_->publishFeedback(feedback);
    }
  }
};<|MERGE_RESOLUTION|>--- conflicted
+++ resolved
@@ -54,16 +54,11 @@
     blp_loader_("nav_core", "nav_core::BaseLocalPlanner"),
     recovery_loader_("nav_core", "nav_core::RecoveryBehavior"),
     planner_plan_(NULL), latest_plan_(NULL), controller_plan_(NULL),
-<<<<<<< HEAD
-    runPlanner_(false), setup_(false), p_freq_change_(false), c_freq_change_(false), new_global_plan_(false) {
-
-    goal_manager_.reset(new nav_core::NavGoalMananger);
-
-=======
     runPlanner_(false), setup_(false), p_freq_change_(false), c_freq_change_(false),
     new_global_plan_(false), recovery_cleanup_requested_(false)
   {
->>>>>>> 501ef0bc
+    goal_manager_.reset(new nav_core::NavGoalMananger);
+
     as_ = new MoveBaseActionServer(ros::NodeHandle(), "move_base", boost::bind(&MoveBase::executeCb, this, _1), false);
 
     ros::NodeHandle private_nh("~");
